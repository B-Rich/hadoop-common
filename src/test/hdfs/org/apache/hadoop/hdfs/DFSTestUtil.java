/**
 * Licensed to the Apache Software Foundation (ASF) under one
 * or more contributor license agreements.  See the NOTICE file
 * distributed with this work for additional information
 * regarding copyright ownership.  The ASF licenses this file
 * to you under the Apache License, Version 2.0 (the
 * "License"); you may not use this file except in compliance
 * with the License.  You may obtain a copy of the License at
 *
 *     http://www.apache.org/licenses/LICENSE-2.0
 *
 * Unless required by applicable law or agreed to in writing, software
 * distributed under the License is distributed on an "AS IS" BASIS,
 * WITHOUT WARRANTIES OR CONDITIONS OF ANY KIND, either express or implied.
 * See the License for the specific language governing permissions and
 * limitations under the License.
 */

package org.apache.hadoop.hdfs;

import java.io.BufferedReader;
import java.io.ByteArrayOutputStream;
import java.io.File;
import java.io.FileReader;
import java.io.IOException;
import java.net.URL;
import java.net.URLConnection;
import java.security.PrivilegedExceptionAction;
import java.util.ArrayList;
import java.util.HashMap;
import java.util.List;
import java.util.Map;
import java.util.Random;

import org.apache.hadoop.conf.Configuration;
import org.apache.hadoop.fs.BlockLocation;
import org.apache.hadoop.fs.CommonConfigurationKeys;
import org.apache.hadoop.fs.FSDataInputStream;
import org.apache.hadoop.fs.FSDataOutputStream;
import org.apache.hadoop.fs.FileSystem;
import org.apache.hadoop.fs.Path;
import org.apache.hadoop.hdfs.DFSClient.DFSDataInputStream;
import org.apache.hadoop.hdfs.protocol.Block;
import org.apache.hadoop.hdfs.protocol.LocatedBlock;
import org.apache.hadoop.hdfs.security.BlockAccessToken;
<<<<<<< HEAD
import org.apache.hadoop.hdfs.HdfsConfiguration;
import org.apache.hadoop.io.IOUtils;
import org.apache.hadoop.security.UnixUserGroupInformation;
=======
import org.apache.hadoop.io.IOUtils;
import org.apache.hadoop.security.ShellBasedUnixGroupsMapping;
>>>>>>> 8d93e39e
import org.apache.hadoop.security.UserGroupInformation;

/** Utilities for HDFS tests */
public class DFSTestUtil {
  
  private static Random gen = new Random();
  private static String[] dirNames = {
    "zero", "one", "two", "three", "four", "five", "six", "seven", "eight", "nine"
  };
  
  private int maxLevels;// = 3;
  private int maxSize;// = 8*1024;
  private int nFiles;
  private MyFile[] files;
  
  /** Creates a new instance of DFSTestUtil
   *
   * @param testName Name of the test from where this utility is used
   * @param nFiles Number of files to be created
   * @param maxLevels Maximum number of directory levels
   * @param maxSize Maximum size for file
   */
  public DFSTestUtil(String testName, int nFiles, int maxLevels, int maxSize) {
    this.nFiles = nFiles;
    this.maxLevels = maxLevels;
    this.maxSize = maxSize;
  }
  
  /** class MyFile contains enough information to recreate the contents of
   * a single file.
   */
  private class MyFile {
    
    private String name = "";
    private int size;
    private long seed;
    
    MyFile() {
      int nLevels = gen.nextInt(maxLevels);
      if (nLevels != 0) {
        int[] levels = new int[nLevels];
        for (int idx = 0; idx < nLevels; idx++) {
          levels[idx] = gen.nextInt(10);
        }
        StringBuffer sb = new StringBuffer();
        for (int idx = 0; idx < nLevels; idx++) {
          sb.append(dirNames[levels[idx]]);
          sb.append("/");
        }
        name = sb.toString();
      }
      long fidx = -1;
      while (fidx < 0) { fidx = gen.nextLong(); }
      name = name + Long.toString(fidx);
      size = gen.nextInt(maxSize);
      seed = gen.nextLong();
    }
    
    String getName() { return name; }
    int getSize() { return size; }
    long getSeed() { return seed; }
  }

  public void createFiles(FileSystem fs, String topdir) throws IOException {
    createFiles(fs, topdir, (short)3);
  }
  
  /** create nFiles with random names and directory hierarchies
   *  with random (but reproducible) data in them.
   */
  public void createFiles(FileSystem fs, String topdir,
                   short replicationFactor) throws IOException {
    files = new MyFile[nFiles];
    
    for (int idx = 0; idx < nFiles; idx++) {
      files[idx] = new MyFile();
    }
    
    Path root = new Path(topdir);
    
    for (int idx = 0; idx < nFiles; idx++) {
      createFile(fs, new Path(root, files[idx].getName()), files[idx].getSize(),
          replicationFactor, files[idx].getSeed());
    }
  }
  
  public static void createFile(FileSystem fs, Path fileName, long fileLen, 
      short replFactor, long seed) throws IOException {
    if (!fs.mkdirs(fileName.getParent())) {
      throw new IOException("Mkdirs failed to create " + 
                            fileName.getParent().toString());
    }
    FSDataOutputStream out = null;
    try {
      out = fs.create(fileName, replFactor);
      byte[] toWrite = new byte[1024];
      Random rb = new Random(seed);
      long bytesToWrite = fileLen;
      while (bytesToWrite>0) {
        rb.nextBytes(toWrite);
        int bytesToWriteNext = (1024<bytesToWrite)?1024:(int)bytesToWrite;

        out.write(toWrite, 0, bytesToWriteNext);
        bytesToWrite -= bytesToWriteNext;
      }
      out.close();
      out = null;
    } finally {
      IOUtils.closeStream(out);
    }
  }
  
  /** check if the files have been copied correctly. */
  public boolean checkFiles(FileSystem fs, String topdir) throws IOException {
    
    //Configuration conf = new HdfsConfiguration();
    Path root = new Path(topdir);
    
    for (int idx = 0; idx < nFiles; idx++) {
      Path fPath = new Path(root, files[idx].getName());
      FSDataInputStream in = fs.open(fPath);
      byte[] toRead = new byte[files[idx].getSize()];
      byte[] toCompare = new byte[files[idx].getSize()];
      Random rb = new Random(files[idx].getSeed());
      rb.nextBytes(toCompare);
      in.readFully(0, toRead);
      in.close();
      for (int i = 0; i < toRead.length; i++) {
        if (toRead[i] != toCompare[i]) {
          return false;
        }
      }
      toRead = null;
      toCompare = null;
    }
    
    return true;
  }

  void setReplication(FileSystem fs, String topdir, short value) 
                                              throws IOException {
    Path root = new Path(topdir);
    for (int idx = 0; idx < nFiles; idx++) {
      Path fPath = new Path(root, files[idx].getName());
      fs.setReplication(fPath, value);
    }
  }

  // waits for the replication factor of all files to reach the
  // specified target
  //
  public void waitReplication(FileSystem fs, String topdir, short value) 
                                              throws IOException {
    Path root = new Path(topdir);

    /** wait for the replication factor to settle down */
    for (int idx = 0; idx < nFiles; idx++) {
      waitReplication(fs, new Path(root, files[idx].getName()), value);
    }
  }

  /** return list of filenames created as part of createFiles */
  public String[] getFileNames(String topDir) {
    if (nFiles == 0)
      return new String[]{};
    else {
      String[] fileNames =  new String[nFiles];
      for (int idx=0; idx < nFiles; idx++) {
        fileNames[idx] = topDir + "/" + files[idx].getName();
      }
      return fileNames;
    }
  }
  
  /** wait for the file's replication to be done */
  public static void waitReplication(FileSystem fs, Path fileName, 
      short replFactor)  throws IOException {
    boolean good;
    do {
      good = true;
      BlockLocation locs[] = fs.getFileBlockLocations(
        fs.getFileStatus(fileName), 0, Long.MAX_VALUE);
      for (int j = 0; j < locs.length; j++) {
        String[] loc = locs[j].getHosts();
        if (loc.length != replFactor) {
          System.out.println("File " + fileName + " has replication factor " +
              loc.length);
          good = false;
          try {
            System.out.println("Waiting for replication factor to drain");
            Thread.sleep(100);
          } catch (InterruptedException e) {} 
          break;
        }
      }
    } while(!good);
  }
  
  /** delete directory and everything underneath it.*/
  public void cleanup(FileSystem fs, String topdir) throws IOException {
    Path root = new Path(topdir);
    fs.delete(root, true);
    files = null;
  }
  
  public static Block getFirstBlock(FileSystem fs, Path path) throws IOException {
    DFSDataInputStream in = 
      (DFSDataInputStream) ((DistributedFileSystem)fs).open(path);
    in.readByte();
    return in.getCurrentBlock();
  }  

  public static List<LocatedBlock> getAllBlocks(FSDataInputStream in)
      throws IOException {
    return ((DFSClient.DFSDataInputStream) in).getAllBlocks();
  }

  public static BlockAccessToken getAccessToken(FSDataOutputStream out) {
<<<<<<< HEAD
    return ((DFSClient.DFSOutputStream) out.getWrappedStream()).getAccessToken();
=======
    return ((DFSOutputStream) out.getWrappedStream()).getAccessToken();
>>>>>>> 8d93e39e
  }

  static void setLogLevel2All(org.apache.commons.logging.Log log) {
    ((org.apache.commons.logging.impl.Log4JLogger)log
        ).getLogger().setLevel(org.apache.log4j.Level.ALL);
  }

  static String readFile(File f) throws IOException {
    StringBuilder b = new StringBuilder();
    BufferedReader in = new BufferedReader(new FileReader(f));
    for(int c; (c = in.read()) != -1; b.append((char)c));
    in.close();      
    return b.toString();
  }

  // Returns url content as string.
  public static String urlGet(URL url) throws IOException {
    URLConnection conn = url.openConnection();
    ByteArrayOutputStream out = new ByteArrayOutputStream();
    IOUtils.copyBytes(conn.getInputStream(), out, 4096, true);
    return out.toString();
  }
<<<<<<< HEAD

  static public Configuration getConfigurationWithDifferentUsername(Configuration conf
      ) throws IOException {
    final Configuration c = new HdfsConfiguration(conf);
    final UserGroupInformation ugi = UserGroupInformation.getCurrentUGI();
    final String username = ugi.getUserName()+"_XXX";
    final String[] groups = {ugi.getGroupNames()[0] + "_XXX"};
    UnixUserGroupInformation.saveToConf(c,
        UnixUserGroupInformation.UGI_PROPERTY_NAME,
        new UnixUserGroupInformation(username, groups));
    return c;
=======
  
  /**
   * mock class to get group mapping for fake users
   * 
   */
  static class MockUnixGroupsMapping extends ShellBasedUnixGroupsMapping {
    static Map<String, String []> fakeUser2GroupsMap;
    private static final List<String> defaultGroups;
    static {
      defaultGroups = new ArrayList<String>(1);
      defaultGroups.add("supergroup");
      fakeUser2GroupsMap = new HashMap<String, String[]>();
    }
  
    @Override
    public List<String> getGroups(String user) throws IOException {
      boolean found = false;
      
      // check to see if this is one of fake users
      List<String> l = new ArrayList<String>();
      for(String u : fakeUser2GroupsMap.keySet()) {  
        if(user.equals(u)) {
          found = true;
          for(String gr : fakeUser2GroupsMap.get(u)) {
            l.add(gr);
          }
        }
      }
      
      // default
      if(!found) {
        l =  super.getGroups(user);
        if(l.size() == 0) {
          System.out.println("failed to get real group for " + user + 
              "; using default");
          return defaultGroups;
        }
      }
      return l;
    }
  }
  
  /**
   * update the configuration with fake class for mapping user to groups
   * @param conf
   * @param map - user to groups mapping
   */
  static public void updateConfWithFakeGroupMapping
    (Configuration conf, Map<String, String []> map) {
    if(map!=null) {
      MockUnixGroupsMapping.fakeUser2GroupsMap = map;
    }
    
    // fake mapping user to groups
    conf.setClass(CommonConfigurationKeys.HADOOP_SECURITY_GROUP_MAPPING,
        DFSTestUtil.MockUnixGroupsMapping.class,
        ShellBasedUnixGroupsMapping.class);
    
  }
  
  /**
   * Get a FileSystem instance as specified user in a doAs block.
   */
  static public FileSystem getFileSystemAs(UserGroupInformation ugi, 
                                   final Configuration conf) throws IOException, 
                                                        InterruptedException {
    return ugi.doAs(new PrivilegedExceptionAction<FileSystem>() {
      @Override
      public FileSystem run() throws Exception {
        return FileSystem.get(conf);
      }
    });
>>>>>>> 8d93e39e
  }
}<|MERGE_RESOLUTION|>--- conflicted
+++ resolved
@@ -43,14 +43,8 @@
 import org.apache.hadoop.hdfs.protocol.Block;
 import org.apache.hadoop.hdfs.protocol.LocatedBlock;
 import org.apache.hadoop.hdfs.security.BlockAccessToken;
-<<<<<<< HEAD
-import org.apache.hadoop.hdfs.HdfsConfiguration;
-import org.apache.hadoop.io.IOUtils;
-import org.apache.hadoop.security.UnixUserGroupInformation;
-=======
 import org.apache.hadoop.io.IOUtils;
 import org.apache.hadoop.security.ShellBasedUnixGroupsMapping;
->>>>>>> 8d93e39e
 import org.apache.hadoop.security.UserGroupInformation;
 
 /** Utilities for HDFS tests */
@@ -269,11 +263,7 @@
   }
 
   public static BlockAccessToken getAccessToken(FSDataOutputStream out) {
-<<<<<<< HEAD
-    return ((DFSClient.DFSOutputStream) out.getWrappedStream()).getAccessToken();
-=======
     return ((DFSOutputStream) out.getWrappedStream()).getAccessToken();
->>>>>>> 8d93e39e
   }
 
   static void setLogLevel2All(org.apache.commons.logging.Log log) {
@@ -296,19 +286,6 @@
     IOUtils.copyBytes(conn.getInputStream(), out, 4096, true);
     return out.toString();
   }
-<<<<<<< HEAD
-
-  static public Configuration getConfigurationWithDifferentUsername(Configuration conf
-      ) throws IOException {
-    final Configuration c = new HdfsConfiguration(conf);
-    final UserGroupInformation ugi = UserGroupInformation.getCurrentUGI();
-    final String username = ugi.getUserName()+"_XXX";
-    final String[] groups = {ugi.getGroupNames()[0] + "_XXX"};
-    UnixUserGroupInformation.saveToConf(c,
-        UnixUserGroupInformation.UGI_PROPERTY_NAME,
-        new UnixUserGroupInformation(username, groups));
-    return c;
-=======
   
   /**
    * mock class to get group mapping for fake users
@@ -381,6 +358,5 @@
         return FileSystem.get(conf);
       }
     });
->>>>>>> 8d93e39e
   }
 }