/**
 * Licensed to the Apache Software Foundation (ASF) under one
 * or more contributor license agreements.  See the NOTICE file
 * distributed with this work for additional information
 * regarding copyright ownership.  The ASF licenses this file
 * to you under the Apache License, Version 2.0 (the
 * "License"); you may not use this file except in compliance
 * with the License.  You may obtain a copy of the License at
 *
 *     http://www.apache.org/licenses/LICENSE-2.0
 *
 * Unless required by applicable law or agreed to in writing, software
 * distributed under the License is distributed on an "AS IS" BASIS,
 * WITHOUT WARRANTIES OR CONDITIONS OF ANY KIND, either express or implied.
 * See the License for the specific language governing permissions and
 * limitations under the License.
 */
package org.apache.hadoop.hdfs.server.namenode.metrics;

import java.io.DataInputStream;
import java.io.IOException;
import java.util.Random;

import junit.framework.TestCase;

import org.apache.hadoop.conf.Configuration;
import org.apache.hadoop.fs.FileSystem;
import org.apache.hadoop.fs.Path;
import org.apache.hadoop.fs.Options.Rename;
import org.apache.hadoop.hdfs.DFSTestUtil;
import org.apache.hadoop.hdfs.DistributedFileSystem;
import org.apache.hadoop.hdfs.MiniDFSCluster;
import org.apache.hadoop.hdfs.protocol.LocatedBlock;
import org.apache.hadoop.hdfs.server.namenode.BlockManager;
import org.apache.hadoop.hdfs.server.namenode.FSNamesystem;
import org.apache.hadoop.hdfs.server.namenode.NameNode;
import org.apache.hadoop.hdfs.server.namenode.NameNodeAdapter;
import org.apache.hadoop.hdfs.DFSConfigKeys;
import org.apache.hadoop.hdfs.HdfsConfiguration;
<<<<<<< HEAD
import org.mortbay.log.Log;
=======
>>>>>>> 8d93e39e

/**
 * Test for metrics published by the Namenode
 */
public class TestNameNodeMetrics extends TestCase {
  private static final Configuration CONF = new HdfsConfiguration();
  private static final int DFS_REPLICATION_INTERVAL = 1;
  private static final Path TEST_ROOT_DIR_PATH = 
    new Path(System.getProperty("test.build.data", "build/test/data"));
  
  // Number of datanodes in the cluster
  private static final int DATANODE_COUNT = 3; 
  static {
    CONF.setLong(DFSConfigKeys.DFS_BLOCK_SIZE_KEY, 100);
    CONF.setInt(DFSConfigKeys.DFS_BYTES_PER_CHECKSUM_KEY, 1);
    CONF.setLong(DFSConfigKeys.DFS_HEARTBEAT_INTERVAL_KEY,
        DFS_REPLICATION_INTERVAL);
    CONF.setInt(DFSConfigKeys.DFS_NAMENODE_REPLICATION_INTERVAL_KEY, 
        DFS_REPLICATION_INTERVAL);
  }
  
  private MiniDFSCluster cluster;
  private FSNamesystemMetrics metrics;
  private DistributedFileSystem fs;
  private Random rand = new Random();
  private FSNamesystem namesystem;
  private NameNodeMetrics nnMetrics;
<<<<<<< HEAD
  private NameNode nn;
=======
>>>>>>> 8d93e39e

  private static Path getTestPath(String fileName) {
    return new Path(TEST_ROOT_DIR_PATH, fileName);
  }
  
  @Override
  protected void setUp() throws Exception {
    cluster = new MiniDFSCluster(CONF, DATANODE_COUNT, true, null);
    cluster.waitActive();
    namesystem = cluster.getNamesystem();
    fs = (DistributedFileSystem) cluster.getFileSystem();
    metrics = namesystem.getFSNamesystemMetrics();
<<<<<<< HEAD
    nn = cluster.getNameNode();
    nnMetrics = nn.getNameNodeMetrics();
=======
    nnMetrics = NameNode.getNameNodeMetrics();
>>>>>>> 8d93e39e
  }
  
  @Override
  protected void tearDown() throws Exception {
    cluster.shutdown();
  }
  
  /** create a file with a length of <code>fileLen</code> */
  private void createFile(Path file, long fileLen, short replicas) throws IOException {
    DFSTestUtil.createFile(fs, file, fileLen, replicas, rand.nextLong());
  }

  private void updateMetrics() throws Exception {
    // Wait for metrics update (corresponds to dfs.replication.interval
    // for some block related metrics to get updated)
    Thread.sleep(1000);
    metrics.doUpdates(null);
    nnMetrics.doUpdates(null);
  }

<<<<<<< HEAD
  private void updateNNMetrics() throws Exception {
    //Wait for nnmetrics update
    Thread.sleep(1000);
    nnMetrics.doUpdates(null);
  }
  
=======
>>>>>>> 8d93e39e
  private void readFile(FileSystem fileSys,Path name) throws IOException {
    //Just read file so that getNumBlockLocations are incremented
    DataInputStream stm = fileSys.open(name);
    byte [] buffer = new byte[4];
<<<<<<< HEAD
    int bytesRead =  stm.read(buffer,0,4);
=======
    stm.read(buffer,0,4);
>>>>>>> 8d93e39e
    stm.close();
  }
  
  /** Test metrics associated with addition of a file */
  public void testFileAdd() throws Exception {
    // Add files with 100 blocks
    final Path file = getTestPath("testFileAdd");
    createFile(file, 3200, (short)3);
    final int blockCount = 32;
    int blockCapacity = namesystem.getBlockCapacity();
    updateMetrics();
    assertEquals(blockCapacity, metrics.blockCapacity.get());
    
    // File create operations is 1
    // Number of files created is depth of <code>file</code> path
    assertEquals(1, nnMetrics.numCreateFileOps.getPreviousIntervalValue());
    assertEquals(file.depth(), nnMetrics.numFilesCreated.getPreviousIntervalValue());

    // Blocks are stored in a hashmap. Compute its capacity, which
    // doubles every time the number of entries reach the threshold.
    int threshold = (int)(blockCapacity * BlockManager.DEFAULT_MAP_LOAD_FACTOR);
    while (threshold < blockCount) {
      blockCapacity <<= 1;
    }
    updateMetrics();
    int filesTotal = file.depth() + 1; // Add 1 for root
    assertEquals(filesTotal, metrics.filesTotal.get());
    assertEquals(blockCount, metrics.blocksTotal.get());
    assertEquals(blockCapacity, metrics.blockCapacity.get());
    fs.delete(file, true);
    filesTotal--; // reduce the filecount for deleted file
    
    // Wait for more than DATANODE_COUNT replication intervals to ensure all 
    // the blocks pending deletion are sent for deletion to the datanodes.
    Thread.sleep(DFS_REPLICATION_INTERVAL * (DATANODE_COUNT + 1) * 1000);
    updateMetrics();
    assertEquals(filesTotal, metrics.filesTotal.get());
    assertEquals(0, metrics.blocksTotal.get());
    assertEquals(0, metrics.pendingDeletionBlocks.get());
<<<<<<< HEAD
=======
    
    // Delete file operations and number of files deleted must be 1
    assertEquals(1, nnMetrics.numDeleteFileOps.getPreviousIntervalValue());
    assertEquals(1, nnMetrics.numFilesDeleted.getPreviousIntervalValue());
>>>>>>> 8d93e39e
  }
  
  /** Corrupt a block and ensure metrics reflects it */
  public void testCorruptBlock() throws Exception {
    // Create a file with single block with two replicas
    final Path file = getTestPath("testCorruptBlock");
    createFile(file, 100, (short)2);
    
    // Corrupt first replica of the block
    LocatedBlock block = NameNodeAdapter.getBlockLocations(
        cluster.getNameNode(), file.toString(), 0, 1).get(0);
    namesystem.markBlockAsCorrupt(block.getBlock(), block.getLocations()[0]);
    updateMetrics();
    assertEquals(1, metrics.corruptBlocks.get());
    assertEquals(1, metrics.pendingReplicationBlocks.get());
    assertEquals(1, metrics.scheduledReplicationBlocks.get());
    fs.delete(file, true);
    updateMetrics();
    assertEquals(0, metrics.corruptBlocks.get());
    assertEquals(0, metrics.pendingReplicationBlocks.get());
    assertEquals(0, metrics.scheduledReplicationBlocks.get());
  }
  
  /** Create excess blocks by reducing the replication factor for
   * for a file and ensure metrics reflects it
   */
  public void testExcessBlocks() throws Exception {
    Path file = getTestPath("testExcessBlocks");
    createFile(file, 100, (short)2);
    int totalBlocks = 1;
    namesystem.setReplication(file.toString(), (short)1);
    updateMetrics();
    assertEquals(totalBlocks, metrics.excessBlocks.get());
    fs.delete(file, true);
  }
  
  /** Test to ensure metrics reflects missing blocks */
  public void testMissingBlock() throws Exception {
    // Create a file with single block with two replicas
    Path file = getTestPath("testMissingBlocks");
    createFile(file, 100, (short)1);
    
    // Corrupt the only replica of the block to result in a missing block
    LocatedBlock block = NameNodeAdapter.getBlockLocations(
        cluster.getNameNode(), file.toString(), 0, 1).get(0);
    namesystem.markBlockAsCorrupt(block.getBlock(), block.getLocations()[0]);
    updateMetrics();
    assertEquals(1, metrics.underReplicatedBlocks.get());
    assertEquals(1, metrics.missingBlocks.get());
    fs.delete(file, true);
    updateMetrics();
    assertEquals(0, metrics.underReplicatedBlocks.get());
  }
  
<<<<<<< HEAD
=======
  public void testRenameMetrics() throws Exception {
    Path src = getTestPath("src");
    createFile(src, 100, (short)1);
    Path target = getTestPath("target");
    createFile(target, 100, (short)1);
    fs.rename(src, target, Rename.OVERWRITE);
    updateMetrics();
    assertEquals(1, nnMetrics.numFilesRenamed.getPreviousIntervalValue());
    assertEquals(1, nnMetrics.numFilesDeleted.getPreviousIntervalValue());
  }
  
>>>>>>> 8d93e39e
  /**
   * Test numGetBlockLocations metric   
   * 
   * Test initiates and performs file operations (create,read,close,open file )
   * which results in metrics changes. These metrics changes are updated and 
   * tested for correctness.
   * 
   *  create file operation does not increment numGetBlockLocation
   *  one read file operation increments numGetBlockLocation by 1
   *    
   * @throws IOException in case of an error
   */
  public void testGetBlockLocationMetric() throws Exception{
<<<<<<< HEAD
    final String METHOD_NAME = "TestGetBlockLocationMetric";
    Log.info("Running test "+METHOD_NAME);
  
=======
>>>>>>> 8d93e39e
    Path file1_Path = new Path(TEST_ROOT_DIR_PATH, "file1.dat");

    // When cluster starts first time there are no file  (read,create,open)
    // operations so metric numGetBlockLocations should be 0.
    // Verify that numGetBlockLocations for current interval 
    // and previous interval are 0
    assertEquals("numGetBlockLocations for previous interval is incorrect",
    0,nnMetrics.numGetBlockLocations.getPreviousIntervalValue());
    assertEquals("numGetBlockLocations for current interval is incorrect",
    0,nnMetrics.numGetBlockLocations.getCurrentIntervalValue());

    //Perform create file operation
    createFile(file1_Path,100,(short)2);
<<<<<<< HEAD
    // Update NameNode metrics
    updateNNMetrics();
=======
    updateMetrics();
>>>>>>> 8d93e39e
  
    //Create file does not change numGetBlockLocations metric
    //expect numGetBlockLocations = 0 for previous and current interval 
    assertEquals("numGetBlockLocations for previous interval is incorrect",
    0,nnMetrics.numGetBlockLocations.getPreviousIntervalValue());
    // Verify numGetBlockLocations for current interval is 0
    assertEquals("numGetBlockLocations for current interval is incorrect",
    0,nnMetrics.numGetBlockLocations.getCurrentIntervalValue());
  
    // Open and read file operation increments numGetBlockLocations
    // Perform read file operation on earlier created file
    readFile(fs, file1_Path);
<<<<<<< HEAD
    // Update NameNode metrics
    updateNNMetrics();
=======
    updateMetrics();
>>>>>>> 8d93e39e
    // Verify read file operation has incremented numGetBlockLocations by 1
    assertEquals("numGetBlockLocations for previous interval is incorrect",
    1,nnMetrics.numGetBlockLocations.getPreviousIntervalValue());
    // Verify numGetBlockLocations for current interval is 0
    assertEquals("numGetBlockLocations for current interval is incorrect",
    0,nnMetrics.numGetBlockLocations.getCurrentIntervalValue());

    // opening and reading file  twice will increment numGetBlockLocations by 2
    readFile(fs, file1_Path);
    readFile(fs, file1_Path);
<<<<<<< HEAD
    updateNNMetrics();
=======
    updateMetrics();
>>>>>>> 8d93e39e
    assertEquals("numGetBlockLocations for previous interval is incorrect",
    2,nnMetrics.numGetBlockLocations.getPreviousIntervalValue());
    // Verify numGetBlockLocations for current interval is 0
    assertEquals("numGetBlockLocations for current interval is incorrect",
    0,nnMetrics.numGetBlockLocations.getCurrentIntervalValue());
  
    // Verify total load metrics, total load = Data Node started.
    updateMetrics();
    assertEquals("Metrics TotalLoad is incorrect"
    ,DATANODE_COUNT,metrics.totalLoad.get());
  }
}<|MERGE_RESOLUTION|>--- conflicted
+++ resolved
@@ -37,10 +37,6 @@
 import org.apache.hadoop.hdfs.server.namenode.NameNodeAdapter;
 import org.apache.hadoop.hdfs.DFSConfigKeys;
 import org.apache.hadoop.hdfs.HdfsConfiguration;
-<<<<<<< HEAD
-import org.mortbay.log.Log;
-=======
->>>>>>> 8d93e39e
 
 /**
  * Test for metrics published by the Namenode
@@ -68,10 +64,6 @@
   private Random rand = new Random();
   private FSNamesystem namesystem;
   private NameNodeMetrics nnMetrics;
-<<<<<<< HEAD
-  private NameNode nn;
-=======
->>>>>>> 8d93e39e
 
   private static Path getTestPath(String fileName) {
     return new Path(TEST_ROOT_DIR_PATH, fileName);
@@ -84,12 +76,7 @@
     namesystem = cluster.getNamesystem();
     fs = (DistributedFileSystem) cluster.getFileSystem();
     metrics = namesystem.getFSNamesystemMetrics();
-<<<<<<< HEAD
-    nn = cluster.getNameNode();
-    nnMetrics = nn.getNameNodeMetrics();
-=======
     nnMetrics = NameNode.getNameNodeMetrics();
->>>>>>> 8d93e39e
   }
   
   @Override
@@ -110,24 +97,11 @@
     nnMetrics.doUpdates(null);
   }
 
-<<<<<<< HEAD
-  private void updateNNMetrics() throws Exception {
-    //Wait for nnmetrics update
-    Thread.sleep(1000);
-    nnMetrics.doUpdates(null);
-  }
-  
-=======
->>>>>>> 8d93e39e
   private void readFile(FileSystem fileSys,Path name) throws IOException {
     //Just read file so that getNumBlockLocations are incremented
     DataInputStream stm = fileSys.open(name);
     byte [] buffer = new byte[4];
-<<<<<<< HEAD
-    int bytesRead =  stm.read(buffer,0,4);
-=======
     stm.read(buffer,0,4);
->>>>>>> 8d93e39e
     stm.close();
   }
   
@@ -167,13 +141,10 @@
     assertEquals(filesTotal, metrics.filesTotal.get());
     assertEquals(0, metrics.blocksTotal.get());
     assertEquals(0, metrics.pendingDeletionBlocks.get());
-<<<<<<< HEAD
-=======
     
     // Delete file operations and number of files deleted must be 1
     assertEquals(1, nnMetrics.numDeleteFileOps.getPreviousIntervalValue());
     assertEquals(1, nnMetrics.numFilesDeleted.getPreviousIntervalValue());
->>>>>>> 8d93e39e
   }
   
   /** Corrupt a block and ensure metrics reflects it */
@@ -228,8 +199,6 @@
     assertEquals(0, metrics.underReplicatedBlocks.get());
   }
   
-<<<<<<< HEAD
-=======
   public void testRenameMetrics() throws Exception {
     Path src = getTestPath("src");
     createFile(src, 100, (short)1);
@@ -241,7 +210,6 @@
     assertEquals(1, nnMetrics.numFilesDeleted.getPreviousIntervalValue());
   }
   
->>>>>>> 8d93e39e
   /**
    * Test numGetBlockLocations metric   
    * 
@@ -255,12 +223,6 @@
    * @throws IOException in case of an error
    */
   public void testGetBlockLocationMetric() throws Exception{
-<<<<<<< HEAD
-    final String METHOD_NAME = "TestGetBlockLocationMetric";
-    Log.info("Running test "+METHOD_NAME);
-  
-=======
->>>>>>> 8d93e39e
     Path file1_Path = new Path(TEST_ROOT_DIR_PATH, "file1.dat");
 
     // When cluster starts first time there are no file  (read,create,open)
@@ -274,12 +236,7 @@
 
     //Perform create file operation
     createFile(file1_Path,100,(short)2);
-<<<<<<< HEAD
-    // Update NameNode metrics
-    updateNNMetrics();
-=======
-    updateMetrics();
->>>>>>> 8d93e39e
+    updateMetrics();
   
     //Create file does not change numGetBlockLocations metric
     //expect numGetBlockLocations = 0 for previous and current interval 
@@ -292,12 +249,7 @@
     // Open and read file operation increments numGetBlockLocations
     // Perform read file operation on earlier created file
     readFile(fs, file1_Path);
-<<<<<<< HEAD
-    // Update NameNode metrics
-    updateNNMetrics();
-=======
-    updateMetrics();
->>>>>>> 8d93e39e
+    updateMetrics();
     // Verify read file operation has incremented numGetBlockLocations by 1
     assertEquals("numGetBlockLocations for previous interval is incorrect",
     1,nnMetrics.numGetBlockLocations.getPreviousIntervalValue());
@@ -308,11 +260,7 @@
     // opening and reading file  twice will increment numGetBlockLocations by 2
     readFile(fs, file1_Path);
     readFile(fs, file1_Path);
-<<<<<<< HEAD
-    updateNNMetrics();
-=======
-    updateMetrics();
->>>>>>> 8d93e39e
+    updateMetrics();
     assertEquals("numGetBlockLocations for previous interval is incorrect",
     2,nnMetrics.numGetBlockLocations.getPreviousIntervalValue());
     // Verify numGetBlockLocations for current interval is 0
