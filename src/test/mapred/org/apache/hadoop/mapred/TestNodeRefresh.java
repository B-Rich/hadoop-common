--- conflicted
+++ resolved
@@ -41,12 +41,8 @@
 import org.apache.hadoop.io.WritableComparable;
 import org.apache.hadoop.ipc.RPC;
 import org.apache.hadoop.mapred.lib.IdentityReducer;
-<<<<<<< HEAD
-import org.apache.hadoop.mapreduce.JobContext;
-=======
 import org.apache.hadoop.mapreduce.MRConfig;
 import org.apache.hadoop.mapreduce.MRJobConfig;
->>>>>>> 3dabddef
 import org.apache.hadoop.mapreduce.server.jobtracker.JTConfig;
 import org.apache.hadoop.net.NetUtils;
 import org.apache.hadoop.security.UserGroupInformation;
@@ -414,11 +410,7 @@
     Configuration conf = new Configuration();
     conf.set(JTConfig.JT_MAX_TRACKER_BLACKLISTS, "1");
 
-<<<<<<< HEAD
-    startCluster(2, 1, 0, conf);
-=======
     startCluster(2, 1, 0, UserGroupInformation.getLoginUser(), conf);
->>>>>>> 3dabddef
     
     assertEquals("Trackers not up", 2,
            mr.getJobTrackerRunner().getJobTracker().getActiveTrackers().length);
@@ -431,11 +423,7 @@
 
     // run a failing job to blacklist the tracker
     JobConf jConf = mr.createJobConf();
-<<<<<<< HEAD
-    jConf.set(JobContext.MAX_TASK_FAILURES_PER_TRACKER, "1");
-=======
     jConf.set(MRJobConfig.MAX_TASK_FAILURES_PER_TRACKER, "1");
->>>>>>> 3dabddef
     jConf.setJobName("test-job-fail-once");
     jConf.setMapperClass(FailOnceMapper.class);
     jConf.setReducerClass(IdentityReducer.class);
