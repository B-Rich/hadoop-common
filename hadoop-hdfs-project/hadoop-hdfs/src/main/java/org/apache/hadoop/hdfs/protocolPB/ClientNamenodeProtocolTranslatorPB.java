--- conflicted
+++ resolved
@@ -140,11 +140,7 @@
 @InterfaceAudience.Private
 @InterfaceStability.Stable
 public class ClientNamenodeProtocolTranslatorPB implements
-<<<<<<< HEAD
-    ClientProtocol, Closeable, ProtocolTranslator {
-=======
-    ProtocolMetaInterface, ClientProtocol, Closeable {
->>>>>>> 22f2881c
+    ProtocolMetaInterface, ClientProtocol, Closeable, ProtocolTranslator {
   final private ClientNamenodeProtocolPB rpcProxy;
 
   private static ClientNamenodeProtocolPB createNamenode(
@@ -882,14 +878,14 @@
   }
 
   @Override
-<<<<<<< HEAD
-  public Object getUnderlyingProxyObject() {
-    return rpcProxy;
-=======
   public boolean isMethodSupported(String methodName) throws IOException {
     return RpcClientUtil.isMethodSupported(rpcProxy,
         ClientNamenodeProtocolPB.class, RpcKind.RPC_PROTOCOL_BUFFER,
         RPC.getProtocolVersion(ClientNamenodeProtocolPB.class), methodName);
->>>>>>> 22f2881c
+  }
+
+  @Override
+  public Object getUnderlyingProxyObject() {
+    return rpcProxy;
   }
 }