/**
 * Licensed to the Apache Software Foundation (ASF) under one
 * or more contributor license agreements.  See the NOTICE file
 * distributed with this work for additional information
 * regarding copyright ownership.  The ASF licenses this file
 * to you under the Apache License, Version 2.0 (the
 * "License"); you may not use this file except in compliance
 * with the License.  You may obtain a copy of the License at
 *
 *     http://www.apache.org/licenses/LICENSE-2.0
 *
 * Unless required by applicable law or agreed to in writing, software
 * distributed under the License is distributed on an "AS IS" BASIS,
 * WITHOUT WARRANTIES OR CONDITIONS OF ANY KIND, either express or implied.
 * See the License for the specific language governing permissions and
 * limitations under the License.
 */
package org.apache.hadoop.hdfs.protocolPB;

import java.util.ArrayList;
import java.util.Arrays;
import java.util.EnumSet;
import java.util.List;

import org.apache.hadoop.fs.ContentSummary;
import org.apache.hadoop.fs.CreateFlag;
import org.apache.hadoop.fs.FsServerDefaults;
import org.apache.hadoop.fs.permission.FsPermission;
import org.apache.hadoop.hdfs.server.protocol.StorageReport;
import org.apache.hadoop.hdfs.protocol.Block;
import org.apache.hadoop.hdfs.protocol.ClientProtocol;
import org.apache.hadoop.hdfs.protocol.CorruptFileBlocks;
import org.apache.hadoop.hdfs.protocol.DatanodeID;
import org.apache.hadoop.hdfs.protocol.DatanodeInfo;
import org.apache.hadoop.hdfs.protocol.DatanodeInfo.AdminStates;
import org.apache.hadoop.hdfs.protocol.DirectoryListing;
import org.apache.hadoop.hdfs.protocol.ExtendedBlock;
import org.apache.hadoop.hdfs.protocol.HdfsConstants.DatanodeReportType;
import org.apache.hadoop.hdfs.protocol.HdfsConstants.SafeModeAction;
import org.apache.hadoop.hdfs.protocol.HdfsConstants.UpgradeAction;
import org.apache.hadoop.hdfs.protocol.HdfsFileStatus;
import org.apache.hadoop.hdfs.protocol.HdfsLocatedFileStatus;
import org.apache.hadoop.hdfs.protocol.LocatedBlock;
import org.apache.hadoop.hdfs.protocol.LocatedBlocks;
import org.apache.hadoop.hdfs.protocol.proto.ClientNamenodeProtocolProtos;
import org.apache.hadoop.hdfs.protocol.proto.ClientNamenodeProtocolProtos.CreateFlagProto;
import org.apache.hadoop.hdfs.protocol.proto.ClientNamenodeProtocolProtos.DatanodeReportTypeProto;
import org.apache.hadoop.hdfs.protocol.proto.ClientNamenodeProtocolProtos.GetFsStatsResponseProto;
import org.apache.hadoop.hdfs.protocol.proto.ClientNamenodeProtocolProtos.SafeModeActionProto;
import org.apache.hadoop.hdfs.protocol.proto.ClientNamenodeProtocolProtos.UpgradeActionProto;
import org.apache.hadoop.hdfs.protocol.proto.DatanodeProtocolProtos.BalancerBandwidthCommandProto;
import org.apache.hadoop.hdfs.protocol.proto.DatanodeProtocolProtos.BlockCommandProto;
import org.apache.hadoop.hdfs.protocol.proto.DatanodeProtocolProtos.BlockRecoveryCommandProto;
import org.apache.hadoop.hdfs.protocol.proto.DatanodeProtocolProtos.DatanodeCommandProto;
import org.apache.hadoop.hdfs.protocol.proto.DatanodeProtocolProtos.DatanodeRegistrationProto;
import org.apache.hadoop.hdfs.protocol.proto.DatanodeProtocolProtos.DatanodeStorageProto;
import org.apache.hadoop.hdfs.protocol.proto.DatanodeProtocolProtos.DatanodeStorageProto.StorageState;
import org.apache.hadoop.hdfs.protocol.proto.DatanodeProtocolProtos.FinalizeCommandProto;
import org.apache.hadoop.hdfs.protocol.proto.DatanodeProtocolProtos.KeyUpdateCommandProto;
import org.apache.hadoop.hdfs.protocol.proto.DatanodeProtocolProtos.NNHAStatusHeartbeatProto;
import org.apache.hadoop.hdfs.protocol.proto.DatanodeProtocolProtos.ReceivedDeletedBlockInfoProto;
import org.apache.hadoop.hdfs.protocol.proto.DatanodeProtocolProtos.RegisterCommandProto;
import org.apache.hadoop.hdfs.protocol.proto.DatanodeProtocolProtos.StorageReportProto;
import org.apache.hadoop.hdfs.protocol.proto.DatanodeProtocolProtos.UpgradeCommandProto;
import org.apache.hadoop.hdfs.protocol.proto.HdfsProtos.BlockKeyProto;
import org.apache.hadoop.hdfs.protocol.proto.HdfsProtos.BlockProto;
import org.apache.hadoop.hdfs.protocol.proto.HdfsProtos.BlockTokenIdentifierProto;
import org.apache.hadoop.hdfs.protocol.proto.HdfsProtos.BlockWithLocationsProto;
import org.apache.hadoop.hdfs.protocol.proto.HdfsProtos.BlocksWithLocationsProto;
import org.apache.hadoop.hdfs.protocol.proto.HdfsProtos.CheckpointCommandProto;
import org.apache.hadoop.hdfs.protocol.proto.HdfsProtos.CheckpointSignatureProto;
import org.apache.hadoop.hdfs.protocol.proto.HdfsProtos.ContentSummaryProto;
import org.apache.hadoop.hdfs.protocol.proto.HdfsProtos.CorruptFileBlocksProto;
import org.apache.hadoop.hdfs.protocol.proto.HdfsProtos.DatanodeIDProto;
import org.apache.hadoop.hdfs.protocol.proto.HdfsProtos.DatanodeInfoProto;
import org.apache.hadoop.hdfs.protocol.proto.HdfsProtos.DatanodeInfoProto.AdminState;
import org.apache.hadoop.hdfs.protocol.proto.HdfsProtos.DatanodeInfosProto;
import org.apache.hadoop.hdfs.protocol.proto.HdfsProtos.DirectoryListingProto;
import org.apache.hadoop.hdfs.protocol.proto.HdfsProtos.ExportedBlockKeysProto;
import org.apache.hadoop.hdfs.protocol.proto.HdfsProtos.ExtendedBlockProto;
import org.apache.hadoop.hdfs.protocol.proto.HdfsProtos.FsPermissionProto;
import org.apache.hadoop.hdfs.protocol.proto.HdfsProtos.FsServerDefaultsProto;
import org.apache.hadoop.hdfs.protocol.proto.HdfsProtos.HdfsFileStatusProto;
import org.apache.hadoop.hdfs.protocol.proto.HdfsProtos.HdfsFileStatusProto.FileType;
import org.apache.hadoop.hdfs.protocol.proto.HdfsProtos.LocatedBlockProto;
import org.apache.hadoop.hdfs.protocol.proto.HdfsProtos.LocatedBlockProto.Builder;
import org.apache.hadoop.hdfs.protocol.proto.HdfsProtos.LocatedBlocksProto;
import org.apache.hadoop.hdfs.protocol.proto.HdfsProtos.NamenodeCommandProto;
import org.apache.hadoop.hdfs.protocol.proto.HdfsProtos.NamenodeRegistrationProto;
import org.apache.hadoop.hdfs.protocol.proto.HdfsProtos.NamespaceInfoProto;
import org.apache.hadoop.hdfs.protocol.proto.HdfsProtos.RecoveringBlockProto;
import org.apache.hadoop.hdfs.protocol.proto.HdfsProtos.RemoteEditLogManifestProto;
import org.apache.hadoop.hdfs.protocol.proto.HdfsProtos.RemoteEditLogProto;
import org.apache.hadoop.hdfs.protocol.proto.HdfsProtos.NamenodeRegistrationProto.NamenodeRoleProto;
import org.apache.hadoop.hdfs.protocol.proto.HdfsProtos.ReplicaStateProto;
import org.apache.hadoop.hdfs.protocol.proto.HdfsProtos.StorageInfoProto;
import org.apache.hadoop.hdfs.protocol.proto.HdfsProtos.UpgradeStatusReportProto;
import org.apache.hadoop.hdfs.security.token.block.BlockKey;
import org.apache.hadoop.hdfs.security.token.block.BlockTokenIdentifier;
import org.apache.hadoop.hdfs.security.token.block.ExportedBlockKeys;
import org.apache.hadoop.hdfs.security.token.delegation.DelegationTokenIdentifier;
import org.apache.hadoop.hdfs.server.common.HdfsServerConstants.NamenodeRole;
import org.apache.hadoop.hdfs.server.common.HdfsServerConstants.ReplicaState;
import org.apache.hadoop.hdfs.server.common.StorageInfo;
import org.apache.hadoop.hdfs.server.common.UpgradeStatusReport;
import org.apache.hadoop.hdfs.server.namenode.CheckpointSignature;
import org.apache.hadoop.hdfs.server.protocol.BalancerBandwidthCommand;
import org.apache.hadoop.hdfs.server.protocol.BlockCommand;
import org.apache.hadoop.hdfs.server.protocol.BlockRecoveryCommand;
import org.apache.hadoop.hdfs.server.protocol.BlockRecoveryCommand.RecoveringBlock;
import org.apache.hadoop.hdfs.server.protocol.BlocksWithLocations;
import org.apache.hadoop.hdfs.server.protocol.CheckpointCommand;
import org.apache.hadoop.hdfs.server.protocol.DatanodeCommand;
import org.apache.hadoop.hdfs.server.protocol.DatanodeProtocol;
import org.apache.hadoop.hdfs.server.protocol.DatanodeRegistration;
import org.apache.hadoop.hdfs.server.protocol.DatanodeStorage;
import org.apache.hadoop.hdfs.server.protocol.DatanodeStorage.State;
import org.apache.hadoop.hdfs.server.protocol.FinalizeCommand;
import org.apache.hadoop.hdfs.server.protocol.KeyUpdateCommand;
import org.apache.hadoop.hdfs.server.protocol.NamenodeCommand;
import org.apache.hadoop.hdfs.server.protocol.NamenodeRegistration;
import org.apache.hadoop.hdfs.server.protocol.NamespaceInfo;
import org.apache.hadoop.hdfs.server.protocol.NNHAStatusHeartbeat;
import org.apache.hadoop.hdfs.server.protocol.ReceivedDeletedBlockInfo;
import org.apache.hadoop.hdfs.server.protocol.ReceivedDeletedBlockInfo.BlockStatus;
import org.apache.hadoop.hdfs.server.protocol.RegisterCommand;
import org.apache.hadoop.hdfs.server.protocol.RemoteEditLog;
import org.apache.hadoop.hdfs.server.protocol.RemoteEditLogManifest;
import org.apache.hadoop.hdfs.server.protocol.BlocksWithLocations.BlockWithLocations;
import org.apache.hadoop.hdfs.server.protocol.StorageReport;
import org.apache.hadoop.hdfs.server.protocol.UpgradeCommand;
import org.apache.hadoop.io.EnumSetWritable;
import org.apache.hadoop.io.Text;
import org.apache.hadoop.security.token.Token;

import com.google.protobuf.ByteString;

/**
 * Utilities for converting protobuf classes to and from implementation classes.
 * 
 * Note that when converting from an internal type to protobuf type, the
 * converter never return null for protobuf type. The check for internal type
 * being null must be done before calling the convert() method.
 */
public class PBHelper {
  private static final RegisterCommandProto REG_CMD_PROTO = 
      RegisterCommandProto.newBuilder().build();
  private static final RegisterCommand REG_CMD = new RegisterCommand();

  private PBHelper() {
    /** Hidden constructor */
  }

  public static ByteString getByteString(byte[] bytes) {
    return ByteString.copyFrom(bytes);
  }

  public static NamenodeRole convert(NamenodeRoleProto role) {
    switch (role) {
    case NAMENODE:
      return NamenodeRole.NAMENODE;
    case BACKUP:
      return NamenodeRole.BACKUP;
    case CHECKPOINT:
      return NamenodeRole.CHECKPOINT;
    }
    return null;
  }

  public static NamenodeRoleProto convert(NamenodeRole role) {
    switch (role) {
    case NAMENODE:
      return NamenodeRoleProto.NAMENODE;
    case BACKUP:
      return NamenodeRoleProto.BACKUP;
    case CHECKPOINT:
      return NamenodeRoleProto.CHECKPOINT;
    }
    return null;
  }

  public static StorageInfoProto convert(StorageInfo info) {
    return StorageInfoProto.newBuilder().setClusterID(info.getClusterID())
        .setCTime(info.getCTime()).setLayoutVersion(info.getLayoutVersion())
        .setNamespceID(info.getNamespaceID()).build();
  }

  public static StorageInfo convert(StorageInfoProto info) {
    return new StorageInfo(info.getLayoutVersion(), info.getNamespceID(),
        info.getClusterID(), info.getCTime());
  }

  public static NamenodeRegistrationProto convert(NamenodeRegistration reg) {
    return NamenodeRegistrationProto.newBuilder()
        .setHttpAddress(reg.getHttpAddress()).setRole(convert(reg.getRole()))
        .setRpcAddress(reg.getAddress())
        .setStorageInfo(convert((StorageInfo) reg)).build();
  }

  public static NamenodeRegistration convert(NamenodeRegistrationProto reg) {
    return new NamenodeRegistration(reg.getRpcAddress(), reg.getHttpAddress(),
        convert(reg.getStorageInfo()), convert(reg.getRole()));
  }

  // DatanodeId
  public static DatanodeID convert(DatanodeIDProto dn) {
    return new DatanodeID(dn.getName(), dn.getStorageID(), dn.getInfoPort(),
        dn.getIpcPort());
  }

  public static DatanodeIDProto convert(DatanodeID dn) {
    return DatanodeIDProto.newBuilder().setName(dn.getName())
        .setInfoPort(dn.getInfoPort()).setIpcPort(dn.getIpcPort())
        .setStorageID(dn.getStorageID()).build();
  }

  // Arrays of DatanodeId
  public static DatanodeIDProto[] convert(DatanodeID[] did) {
    if (did == null) return null;
    final int len = did.length;
    DatanodeIDProto[] result = new DatanodeIDProto[len];
    for (int i = 0; i < len; ++i) {
      result[i] = convert(did[i]);
    }
    return result;
  }
  
  public static DatanodeID[] convert(DatanodeIDProto[] did) {
    if (did == null) return null;
    final int len = did.length;
    DatanodeID[] result = new DatanodeID[len];
    for (int i = 0; i < len; ++i) {
      result[i] = convert(did[i]);
    }
    return result;
  }
  
  // Block
  public static BlockProto convert(Block b) {
    return BlockProto.newBuilder().setBlockId(b.getBlockId())
        .setGenStamp(b.getGenerationStamp()).setNumBytes(b.getNumBytes())
        .build();
  }

  public static Block convert(BlockProto b) {
    return new Block(b.getBlockId(), b.getNumBytes(), b.getGenStamp());
  }

  public static BlockWithLocationsProto convert(BlockWithLocations blk) {
    return BlockWithLocationsProto.newBuilder()
        .setBlock(convert(blk.getBlock()))
        .addAllDatanodeIDs(Arrays.asList(blk.getDatanodes())).build();
  }

  public static BlockWithLocations convert(BlockWithLocationsProto b) {
    return new BlockWithLocations(convert(b.getBlock()), b.getDatanodeIDsList()
        .toArray(new String[0]));
  }

  public static BlocksWithLocationsProto convert(BlocksWithLocations blks) {
    BlocksWithLocationsProto.Builder builder = BlocksWithLocationsProto
        .newBuilder();
    for (BlockWithLocations b : blks.getBlocks()) {
      builder.addBlocks(convert(b));
    }
    return builder.build();
  }

  public static BlocksWithLocations convert(BlocksWithLocationsProto blocks) {
    List<BlockWithLocationsProto> b = blocks.getBlocksList();
    BlockWithLocations[] ret = new BlockWithLocations[b.size()];
    int i = 0;
    for (BlockWithLocationsProto entry : b) {
      ret[i++] = convert(entry);
    }
    return new BlocksWithLocations(ret);
  }

  public static BlockKeyProto convert(BlockKey key) {
    byte[] encodedKey = key.getEncodedKey();
    ByteString keyBytes = ByteString.copyFrom(encodedKey == null ? new byte[0]
        : encodedKey);
    return BlockKeyProto.newBuilder().setKeyId(key.getKeyId())
        .setKeyBytes(keyBytes).setExpiryDate(key.getExpiryDate()).build();
  }

  public static BlockKey convert(BlockKeyProto k) {
    return new BlockKey(k.getKeyId(), k.getExpiryDate(), k.getKeyBytes()
        .toByteArray());
  }

  public static ExportedBlockKeysProto convert(ExportedBlockKeys keys) {
    ExportedBlockKeysProto.Builder builder = ExportedBlockKeysProto
        .newBuilder();
    builder.setIsBlockTokenEnabled(keys.isBlockTokenEnabled())
        .setKeyUpdateInterval(keys.getKeyUpdateInterval())
        .setTokenLifeTime(keys.getTokenLifetime())
        .setCurrentKey(convert(keys.getCurrentKey()));
    for (BlockKey k : keys.getAllKeys()) {
      builder.addAllKeys(convert(k));
    }
    return builder.build();
  }

  public static ExportedBlockKeys convert(ExportedBlockKeysProto keys) {
    return new ExportedBlockKeys(keys.getIsBlockTokenEnabled(),
        keys.getKeyUpdateInterval(), keys.getTokenLifeTime(),
        convert(keys.getCurrentKey()), convertBlockKeys(keys.getAllKeysList()));
  }

  public static CheckpointSignatureProto convert(CheckpointSignature s) {
    return CheckpointSignatureProto.newBuilder()
        .setBlockPoolId(s.getBlockpoolID())
        .setCurSegmentTxId(s.getCurSegmentTxId())
        .setMostRecentCheckpointTxId(s.getMostRecentCheckpointTxId())
        .setStorageInfo(PBHelper.convert((StorageInfo) s)).build();
  }

  public static CheckpointSignature convert(CheckpointSignatureProto s) {
    return new CheckpointSignature(PBHelper.convert(s.getStorageInfo()),
        s.getBlockPoolId(), s.getMostRecentCheckpointTxId(),
        s.getCurSegmentTxId());
  }

  public static RemoteEditLogProto convert(RemoteEditLog log) {
    return RemoteEditLogProto.newBuilder().setEndTxId(log.getEndTxId())
        .setStartTxId(log.getStartTxId()).build();
  }

  public static RemoteEditLog convert(RemoteEditLogProto l) {
    return new RemoteEditLog(l.getStartTxId(), l.getEndTxId());
  }

  public static RemoteEditLogManifestProto convert(
      RemoteEditLogManifest manifest) {
    RemoteEditLogManifestProto.Builder builder = RemoteEditLogManifestProto
        .newBuilder();
    for (RemoteEditLog log : manifest.getLogs()) {
      builder.addLogs(convert(log));
    }
    return builder.build();
  }

  public static RemoteEditLogManifest convert(
      RemoteEditLogManifestProto manifest) {
    List<RemoteEditLog> logs = new ArrayList<RemoteEditLog>(manifest
        .getLogsList().size());
    for (RemoteEditLogProto l : manifest.getLogsList()) {
      logs.add(convert(l));
    }
    return new RemoteEditLogManifest(logs);
  }

  public static CheckpointCommandProto convert(CheckpointCommand cmd) {
    return CheckpointCommandProto.newBuilder()
        .setSignature(convert(cmd.getSignature()))
        .setNeedToReturnImage(cmd.needToReturnImage()).build();
  }

  public static NamenodeCommandProto convert(NamenodeCommand cmd) {
    if (cmd instanceof CheckpointCommand) {
      return NamenodeCommandProto.newBuilder().setAction(cmd.getAction())
          .setType(NamenodeCommandProto.Type.CheckPointCommand)
          .setCheckpointCmd(convert((CheckpointCommand) cmd)).build();
    }
    return NamenodeCommandProto.newBuilder()
        .setType(NamenodeCommandProto.Type.NamenodeCommand)
        .setAction(cmd.getAction()).build();
  }

  public static BlockKey[] convertBlockKeys(List<BlockKeyProto> list) {
    BlockKey[] ret = new BlockKey[list.size()];
    int i = 0;
    for (BlockKeyProto k : list) {
      ret[i++] = convert(k);
    }
    return ret;
  }

  public static NamespaceInfo convert(NamespaceInfoProto info) {
    StorageInfoProto storage = info.getStorageInfo();
    return new NamespaceInfo(storage.getNamespceID(), storage.getClusterID(),
        info.getBlockPoolID(), storage.getCTime(), info.getDistUpgradeVersion());
  }

  public static NamenodeCommand convert(NamenodeCommandProto cmd) {
    if (cmd == null) return null;
    switch (cmd.getType()) {
    case CheckPointCommand:
      CheckpointCommandProto chkPt = cmd.getCheckpointCmd();
      return new CheckpointCommand(PBHelper.convert(chkPt.getSignature()),
          chkPt.getNeedToReturnImage());
    default:
      return new NamenodeCommand(cmd.getAction());
    }
  }
  
  public static ExtendedBlock convert(ExtendedBlockProto eb) {
    if (eb == null) return null;
    return new ExtendedBlock( eb.getPoolId(),  eb.getBlockId(),   eb.getNumBytes(),
       eb.getGenerationStamp());
  }
  
  public static ExtendedBlockProto convert(final ExtendedBlock b) {
    if (b == null) return null;
   return ExtendedBlockProto.newBuilder().
      setPoolId(b.getBlockPoolId()).
      setBlockId(b.getBlockId()).
      setNumBytes(b.getNumBytes()).
      setGenerationStamp(b.getGenerationStamp()).
      build();
  }
  
  public static RecoveringBlockProto convert(RecoveringBlock b) {
    if (b == null) {
      return null;
    }
    LocatedBlockProto lb = PBHelper.convert((LocatedBlock)b);
    return RecoveringBlockProto.newBuilder().setBlock(lb)
        .setNewGenStamp(b.getNewGenerationStamp()).build();
  }

  public static RecoveringBlock convert(RecoveringBlockProto b) {
    ExtendedBlock block = convert(b.getBlock().getB());
    DatanodeInfo[] locs = convert(b.getBlock().getLocsList());
    return new RecoveringBlock(block, locs, b.getNewGenStamp());
  }
  
  public static DatanodeInfoProto.AdminState convert(
      final DatanodeInfo.AdminStates inAs) {
    switch (inAs) {
    case NORMAL: return  DatanodeInfoProto.AdminState.NORMAL;
    case DECOMMISSION_INPROGRESS: 
        return DatanodeInfoProto.AdminState.DECOMMISSION_INPROGRESS;
    case DECOMMISSIONED: return DatanodeInfoProto.AdminState.DECOMMISSIONED;
    default: return DatanodeInfoProto.AdminState.NORMAL;
    }
  }
  
  static public DatanodeInfo convert(DatanodeInfoProto di) {
    if (di == null) return null;
    return new DatanodeInfo(
        PBHelper.convert(di.getId()),
        di.hasLocation() ? di.getLocation() : null , 
        di.hasHostName() ? di.getHostName() : null,
        di.getCapacity(),  di.getDfsUsed(),  di.getRemaining(),
        di.getBlockPoolUsed()  ,  di.getLastUpdate() , di.getXceiverCount() ,
        PBHelper.convert(di.getAdminState())); 
  }
  
  static public DatanodeInfoProto convertDatanodeInfo(DatanodeInfo di) {
    if (di == null) return null;
    DatanodeInfoProto.Builder builder = DatanodeInfoProto.newBuilder();
    if (di.getHostName() != null) {
      builder.setHostName(di.getHostName());
    }
    if (di.getNetworkLocation() != null) {
      builder.setLocation(di.getNetworkLocation());
    }
        
    return builder.
     setId(PBHelper.convert((DatanodeID) di)).
     setCapacity(di.getCapacity()).
     setDfsUsed(di.getDfsUsed()).
     setRemaining(di.getRemaining()).
     setBlockPoolUsed(di.getBlockPoolUsed()).
     setLastUpdate(di.getLastUpdate()).
     setXceiverCount(di.getXceiverCount()).
     setAdminState(PBHelper.convert(di.getAdminState())).
     build();     
  }
  
  
  static public DatanodeInfo[] convert(DatanodeInfoProto di[]) {
    if (di == null) return null;
    DatanodeInfo[] result = new DatanodeInfo[di.length];
    for (int i = 0; i < di.length; i++) {
      result[i] = convert(di[i]);
    }    
    return result;
  }
  
  static public DatanodeInfoProto[] convert(DatanodeInfo[] di) {
    if (di == null) return null;
    DatanodeInfoProto[] result = new DatanodeInfoProto[di.length];
    for (int i = 0; i < di.length; i++) {
      result[i] = PBHelper.convertDatanodeInfo(di[i]);
    }
    return result;
  }

  public static DatanodeInfo[] convert(List<DatanodeInfoProto> list) {
    DatanodeInfo[] info = new DatanodeInfo[list.size()];
    for (int i = 0; i < info.length; i++) {
      info[i] = convert(list.get(i));
    }
    return info;
  }
  
  public static DatanodeInfoProto convert(DatanodeInfo info) {
    DatanodeInfoProto.Builder builder = DatanodeInfoProto.newBuilder();
    builder.setBlockPoolUsed(info.getBlockPoolUsed());
    builder.setAdminState(PBHelper.convert(info.getAdminState()));
    builder.setCapacity(info.getCapacity())
        .setDfsUsed(info.getDfsUsed())
        .setHostName(info.getHostName())
        .setId(PBHelper.convert((DatanodeID)info))
        .setLastUpdate(info.getLastUpdate())
        .setLocation(info.getNetworkLocation())
        .setRemaining(info.getRemaining())
        .setXceiverCount(info.getXceiverCount())
        .build();
    return builder.build();
  }

  public static AdminStates convert(AdminState adminState) {
    switch(adminState) {
    case DECOMMISSION_INPROGRESS:
      return AdminStates.DECOMMISSION_INPROGRESS;
    case DECOMMISSIONED:
      return AdminStates.DECOMMISSIONED;
    case NORMAL:
    default:
      return AdminStates.NORMAL;
    }
  }
  
  public static LocatedBlockProto convert(LocatedBlock b) {
    if (b == null) return null;
    Builder builder = LocatedBlockProto.newBuilder();
    DatanodeInfo[] locs = b.getLocations();
    for (int i = 0; i < locs.length; i++) {
      builder.addLocs(i, PBHelper.convert(locs[i]));
    }
    return builder.setB(PBHelper.convert(b.getBlock()))
        .setBlockToken(PBHelper.convert(b.getBlockToken()))
        .setCorrupt(b.isCorrupt()).setOffset(b.getStartOffset()).build();
  }
  
  public static LocatedBlock convert(LocatedBlockProto proto) {
    if (proto == null) return null;
    List<DatanodeInfoProto> locs = proto.getLocsList();
    DatanodeInfo[] targets = new DatanodeInfo[locs.size()];
    for (int i = 0; i < locs.size(); i++) {
      targets[i] = PBHelper.convert(locs.get(i));
    }
    LocatedBlock lb = new LocatedBlock(PBHelper.convert(proto.getB()), targets,
        proto.getOffset(), proto.getCorrupt());
    lb.setBlockToken(PBHelper.convert(proto.getBlockToken()));
    return lb;
  }

  public static BlockTokenIdentifierProto convert(Token<?> tok) {
    return BlockTokenIdentifierProto.newBuilder().
              setIdentifier(ByteString.copyFrom(tok.getIdentifier())).
              setPassword(ByteString.copyFrom(tok.getPassword())).
              setKind(tok.getKind().toString()).
              setService(tok.getService().toString()).build(); 
  }
  
  public static Token<BlockTokenIdentifier> convert(
      BlockTokenIdentifierProto blockToken) {
    return new Token<BlockTokenIdentifier>(blockToken.getIdentifier()
        .toByteArray(), blockToken.getPassword().toByteArray(), new Text(
        blockToken.getKind()), new Text(blockToken.getService()));
  }

  
  public static Token<DelegationTokenIdentifier> convertDelegationToken(
      BlockTokenIdentifierProto blockToken) {
    return new Token<DelegationTokenIdentifier>(blockToken.getIdentifier()
        .toByteArray(), blockToken.getPassword().toByteArray(), new Text(
        blockToken.getKind()), new Text(blockToken.getService()));
  }

  public static ReplicaState convert(ReplicaStateProto state) {
    switch (state) {
    case RBW:
      return ReplicaState.RBW;
    case RUR:
      return ReplicaState.RUR;
    case RWR:
      return ReplicaState.RWR;
    case TEMPORARY:
      return ReplicaState.TEMPORARY;
    case FINALIZED:
    default:
      return ReplicaState.FINALIZED;
    }
  }

  public static ReplicaStateProto convert(ReplicaState state) {
    switch (state) {
    case RBW:
      return ReplicaStateProto.RBW;
    case RUR:
      return ReplicaStateProto.RUR;
    case RWR:
      return ReplicaStateProto.RWR;
    case TEMPORARY:
      return ReplicaStateProto.TEMPORARY;
    case FINALIZED:
    default:
      return ReplicaStateProto.FINALIZED;
    }
  }
  
  public static DatanodeRegistrationProto convert(
      DatanodeRegistration registration) {
    DatanodeRegistrationProto.Builder builder = DatanodeRegistrationProto
        .newBuilder();
    return builder.setDatanodeID(PBHelper.convert((DatanodeID) registration))
        .setStorageInfo(PBHelper.convert(registration.storageInfo))
        .setKeys(PBHelper.convert(registration.exportedKeys)).build();
  }

  public static DatanodeRegistration convert(DatanodeRegistrationProto proto) {
    return new DatanodeRegistration(PBHelper.convert(proto.getDatanodeID()),
        PBHelper.convert(proto.getStorageInfo()), PBHelper.convert(proto
            .getKeys()));
  }

  public static DatanodeCommand convert(DatanodeCommandProto proto) {
    switch (proto.getCmdType()) {
    case BalancerBandwidthCommand:
      return PBHelper.convert(proto.getBalancerCmd());
    case BlockCommand:
      return PBHelper.convert(proto.getBlkCmd());
    case BlockRecoveryCommand:
      return PBHelper.convert(proto.getRecoveryCmd());
    case FinalizeCommand:
      return PBHelper.convert(proto.getFinalizeCmd());
    case KeyUpdateCommand:
      return PBHelper.convert(proto.getKeyUpdateCmd());
    case RegisterCommand:
      return REG_CMD;
    case UpgradeCommand:
      return PBHelper.convert(proto.getUpgradeCmd());
    }
    return null;
  }
  
  public static BalancerBandwidthCommandProto convert(
      BalancerBandwidthCommand bbCmd) {
    return BalancerBandwidthCommandProto.newBuilder()
        .setBandwidth(bbCmd.getBalancerBandwidthValue()).build();
  }

  public static KeyUpdateCommandProto convert(KeyUpdateCommand cmd) {
    return KeyUpdateCommandProto.newBuilder()
        .setKeys(PBHelper.convert(cmd.getExportedKeys())).build();
  }

  public static BlockRecoveryCommandProto convert(BlockRecoveryCommand cmd) {
    BlockRecoveryCommandProto.Builder builder = BlockRecoveryCommandProto
        .newBuilder();
    for (RecoveringBlock b : cmd.getRecoveringBlocks()) {
      builder.addBlocks(PBHelper.convert(b));
    }
    return builder.build();
  }

  public static FinalizeCommandProto convert(FinalizeCommand cmd) {
    return FinalizeCommandProto.newBuilder()
        .setBlockPoolId(cmd.getBlockPoolId()).build();
  }

  public static BlockCommandProto convert(BlockCommand cmd) {
    BlockCommandProto.Builder builder = BlockCommandProto.newBuilder()
        .setBlockPoolId(cmd.getBlockPoolId());
    switch (cmd.getAction()) {
    case DatanodeProtocol.DNA_TRANSFER:
      builder.setAction(BlockCommandProto.Action.TRANSFER);
      break;
    case DatanodeProtocol.DNA_INVALIDATE:
      builder.setAction(BlockCommandProto.Action.INVALIDATE);
      break;
    case DatanodeProtocol.DNA_SHUTDOWN:
      builder.setAction(BlockCommandProto.Action.SHUTDOWN);
      break;
    }
    Block[] blocks = cmd.getBlocks();
    for (int i = 0; i < blocks.length; i++) {
      builder.addBlocks(PBHelper.convert(blocks[i]));
    }
    builder.addAllTargets(PBHelper.convert(cmd.getTargets()));
    return builder.build();
  }

  private static List<DatanodeInfosProto> convert(DatanodeInfo[][] targets) {
    DatanodeInfosProto[] ret = new DatanodeInfosProto[targets.length];
    for (int i = 0; i < targets.length; i++) {
      ret[i] = DatanodeInfosProto.newBuilder()
          .addAllDatanodes(Arrays.asList(PBHelper.convert(targets[i]))).build();
    }
    return Arrays.asList(ret);
  }

  public static DatanodeCommandProto convert(DatanodeCommand datanodeCommand) {
    DatanodeCommandProto.Builder builder = DatanodeCommandProto.newBuilder();
    if (datanodeCommand == null) {
      return builder.setCmdType(DatanodeCommandProto.Type.NullDatanodeCommand)
          .build();
    }
    switch (datanodeCommand.getAction()) {
    case DatanodeProtocol.DNA_BALANCERBANDWIDTHUPDATE:
      builder.setCmdType(DatanodeCommandProto.Type.BalancerBandwidthCommand)
          .setBalancerCmd(
              PBHelper.convert((BalancerBandwidthCommand) datanodeCommand));
      break;
    case DatanodeProtocol.DNA_ACCESSKEYUPDATE:
      builder
          .setCmdType(DatanodeCommandProto.Type.KeyUpdateCommand)
          .setKeyUpdateCmd(PBHelper.convert((KeyUpdateCommand) datanodeCommand));
      break;
    case DatanodeProtocol.DNA_RECOVERBLOCK:
      builder.setCmdType(DatanodeCommandProto.Type.BlockRecoveryCommand)
          .setRecoveryCmd(
              PBHelper.convert((BlockRecoveryCommand) datanodeCommand));
      break;
    case DatanodeProtocol.DNA_FINALIZE:
      builder.setCmdType(DatanodeCommandProto.Type.FinalizeCommand)
          .setFinalizeCmd(PBHelper.convert((FinalizeCommand) datanodeCommand));
      break;
    case DatanodeProtocol.DNA_REGISTER:
      builder.setCmdType(DatanodeCommandProto.Type.RegisterCommand)
          .setRegisterCmd(REG_CMD_PROTO);
      break;
    case DatanodeProtocol.DNA_TRANSFER:
    case DatanodeProtocol.DNA_INVALIDATE:
    case DatanodeProtocol.DNA_SHUTDOWN:
      builder.setCmdType(DatanodeCommandProto.Type.BlockCommand).setBlkCmd(
          PBHelper.convert((BlockCommand) datanodeCommand));
      break;
    case DatanodeProtocol.DNA_UC_ACTION_REPORT_STATUS:
    case DatanodeProtocol.DNA_UC_ACTION_START_UPGRADE:
      builder.setCmdType(DatanodeCommandProto.Type.UpgradeCommand)
          .setUpgradeCmd(PBHelper.convert((UpgradeCommand) datanodeCommand));
      break;
    case DatanodeProtocol.DNA_UNKNOWN: //Not expected
    default:
      builder.setCmdType(DatanodeCommandProto.Type.NullDatanodeCommand);
    }
    return builder.build();
  }

  public static UpgradeCommand convert(UpgradeCommandProto upgradeCmd) {
    int action = UpgradeCommand.UC_ACTION_UNKNOWN;
    switch (upgradeCmd.getAction()) {
    case REPORT_STATUS:
      action = UpgradeCommand.UC_ACTION_REPORT_STATUS;
      break;
    case START_UPGRADE:
      action = UpgradeCommand.UC_ACTION_START_UPGRADE;
    }
    return new UpgradeCommand(action, upgradeCmd.getVersion(),
        (short) upgradeCmd.getUpgradeStatus());
  }

  public static KeyUpdateCommand convert(KeyUpdateCommandProto keyUpdateCmd) {
    return new KeyUpdateCommand(PBHelper.convert(keyUpdateCmd.getKeys()));
  }

  public static FinalizeCommand convert(FinalizeCommandProto finalizeCmd) {
    return new FinalizeCommand(finalizeCmd.getBlockPoolId());
  }

  public static BlockRecoveryCommand convert(
      BlockRecoveryCommandProto recoveryCmd) {
    List<RecoveringBlockProto> list = recoveryCmd.getBlocksList();
    List<RecoveringBlock> recoveringBlocks = new ArrayList<RecoveringBlock>(
        list.size());
    for (int i = 0; i < list.size(); i++) {
      recoveringBlocks.add(PBHelper.convert(list.get(0)));
    }
    return new BlockRecoveryCommand(recoveringBlocks);
  }

  public static BlockCommand convert(BlockCommandProto blkCmd) {
    List<BlockProto> blockProtoList = blkCmd.getBlocksList();
    Block[] blocks = new Block[blockProtoList.size()];
    for (int i = 0; i < blockProtoList.size(); i++) {
      blocks[i] = PBHelper.convert(blockProtoList.get(i));
    }
    List<DatanodeInfosProto> targetList = blkCmd.getTargetsList();
    DatanodeInfo[][] targets = new DatanodeInfo[targetList.size()][];
    for (int i = 0; i < targetList.size(); i++) {
      targets[i] = PBHelper.convert(targetList.get(i));
    }
    int action = DatanodeProtocol.DNA_UNKNOWN;
    switch (blkCmd.getAction()) {
    case TRANSFER:
      action = DatanodeProtocol.DNA_TRANSFER;
      break;
    case INVALIDATE:
      action = DatanodeProtocol.DNA_INVALIDATE;
      break;
    case SHUTDOWN:
      action = DatanodeProtocol.DNA_SHUTDOWN;
      break;
    }
    return new BlockCommand(action, blkCmd.getBlockPoolId(), blocks, targets);
  }

  public static DatanodeInfo[] convert(DatanodeInfosProto datanodeInfosProto) {
    List<DatanodeInfoProto> proto = datanodeInfosProto.getDatanodesList();
    DatanodeInfo[] infos = new DatanodeInfo[proto.size()];
    for (int i = 0; i < infos.length; i++) {
      infos[i] = PBHelper.convert(proto.get(i));
    }
    return infos;
  }

  public static BalancerBandwidthCommand convert(
      BalancerBandwidthCommandProto balancerCmd) {
    return new BalancerBandwidthCommand(balancerCmd.getBandwidth());
  }

  public static ReceivedDeletedBlockInfoProto convert(
      ReceivedDeletedBlockInfo receivedDeletedBlockInfo) {
    ReceivedDeletedBlockInfoProto.Builder builder = 
        ReceivedDeletedBlockInfoProto.newBuilder();
    
    ReceivedDeletedBlockInfoProto.BlockStatus status;
    switch (receivedDeletedBlockInfo.getStatus()) {
    case RECEIVING_BLOCK:
      status = ReceivedDeletedBlockInfoProto.BlockStatus.RECEIVING;
      break;
    case RECEIVED_BLOCK:
      status = ReceivedDeletedBlockInfoProto.BlockStatus.RECEIVED;
      break;
    case DELETED_BLOCK:
      status = ReceivedDeletedBlockInfoProto.BlockStatus.DELETED;
      break;
    default:
      throw new IllegalArgumentException("Bad status: " +
          receivedDeletedBlockInfo.getStatus());
    }
    builder.setStatus(status);
    
    if (receivedDeletedBlockInfo.getDelHints() != null) {
      builder.setDeleteHint(receivedDeletedBlockInfo.getDelHints());
    }
    return builder.setBlock(PBHelper.convert(receivedDeletedBlockInfo.getBlock()))
        .build();
  }

  public static UpgradeCommandProto convert(UpgradeCommand comm) {
    UpgradeCommandProto.Builder builder = UpgradeCommandProto.newBuilder();
    if (comm == null) {
      return builder.setAction(UpgradeCommandProto.Action.UNKNOWN)
          .setVersion(0).setUpgradeStatus(0).build();
    }
    builder.setVersion(comm.getVersion()).setUpgradeStatus(
        comm.getCurrentStatus());
    switch (comm.getAction()) {
    case UpgradeCommand.UC_ACTION_REPORT_STATUS:
      builder.setAction(UpgradeCommandProto.Action.REPORT_STATUS);
      break;
    case UpgradeCommand.UC_ACTION_START_UPGRADE:
      builder.setAction(UpgradeCommandProto.Action.START_UPGRADE);
      break;
    default:
      builder.setAction(UpgradeCommandProto.Action.UNKNOWN);
      break;
    }
    return builder.build();
  }

  public static ReceivedDeletedBlockInfo convert(
      ReceivedDeletedBlockInfoProto proto) {
    ReceivedDeletedBlockInfo.BlockStatus status = null;
    switch (proto.getStatus()) {
    case RECEIVING:
      status = BlockStatus.RECEIVING_BLOCK;
      break;
    case RECEIVED:
      status = BlockStatus.RECEIVED_BLOCK;
      break;
    case DELETED:
      status = BlockStatus.DELETED_BLOCK;
      break;
    }
    return new ReceivedDeletedBlockInfo(
        PBHelper.convert(proto.getBlock()),
        status,
        proto.hasDeleteHint() ? proto.getDeleteHint() : null);
  }
  
  public static NamespaceInfoProto convert(NamespaceInfo info) {
    return NamespaceInfoProto.newBuilder()
        .setBlockPoolID(info.getBlockPoolID())
        .setBuildVersion(info.getBuildVersion())
        .setDistUpgradeVersion(info.getDistributedUpgradeVersion())
        .setStorageInfo(PBHelper.convert((StorageInfo)info)).build();
  }
  
  // Located Block Arrays and Lists
  public static LocatedBlockProto[] convertLocatedBlock(LocatedBlock[] lb) {
    if (lb == null) return null;
    final int len = lb.length;
    LocatedBlockProto[] result = new LocatedBlockProto[len];
    for (int i = 0; i < len; ++i) {
      result[i] = PBHelper.convert(lb[i]);
    }
    return result;
  }
  
  public static LocatedBlock[] convertLocatedBlock(LocatedBlockProto[] lb) {
    if (lb == null) return null;
    final int len = lb.length;
    LocatedBlock[] result = new LocatedBlock[len];
    for (int i = 0; i < len; ++i) {
      result[i] = new LocatedBlock(
          PBHelper.convert(lb[i].getB()),
          PBHelper.convert(lb[i].getLocsList()), 
          lb[i].getOffset(), lb[i].getCorrupt());
    }
    return result;
  }
  
  public static List<LocatedBlock> convertLocatedBlock(
      List<LocatedBlockProto> lb) {
    if (lb == null) return null;
    final int len = lb.size();
    List<LocatedBlock> result = 
        new ArrayList<LocatedBlock>(len);
    for (int i = 0; i < len; ++i) {
      result.add(PBHelper.convert(lb.get(i)));
    }
    return result;
  }
  
  public static List<LocatedBlockProto> convertLocatedBlock2(List<LocatedBlock> lb) {
    if (lb == null) return null;
    final int len = lb.size();
    List<LocatedBlockProto> result = new ArrayList<LocatedBlockProto>(len);
    for (int i = 0; i < len; ++i) {
      result.add(PBHelper.convert(lb.get(i)));
    }
    return result;
  }
  
  
  // LocatedBlocks
  public static LocatedBlocks convert(LocatedBlocksProto lb) {
    return new LocatedBlocks(
        lb.getFileLength(), lb.getUnderConstruction(),
        PBHelper.convertLocatedBlock(lb.getBlocksList()),
        lb.hasLastBlock() ? PBHelper.convert(lb.getLastBlock()) : null,
        lb.getIsLastBlockComplete());
  }
  
  public static LocatedBlocksProto convert(LocatedBlocks lb) {
    if (lb == null) {
      return null;
    }
    LocatedBlocksProto.Builder builder = 
        LocatedBlocksProto.newBuilder();
    if (lb.getLastLocatedBlock() != null) {
      builder.setLastBlock(PBHelper.convert(lb.getLastLocatedBlock()));
    }
    return builder.setFileLength(lb.getFileLength())
        .setUnderConstruction(lb.isUnderConstruction())
        .addAllBlocks(PBHelper.convertLocatedBlock2(lb.getLocatedBlocks()))
        .setIsLastBlockComplete(lb.isLastBlockComplete()).build();
  }
  
  public static FsServerDefaults convert(FsServerDefaultsProto fs) {
    if (fs == null) return null;
    return new FsServerDefaults(
        fs.getBlockSize(), fs.getBytesPerChecksum(), 
        fs.getWritePacketSize(), (short) fs.getReplication(),
        fs.getFileBufferSize());
  }
  
  public static FsServerDefaultsProto convert(FsServerDefaults fs) {
    if (fs == null) return null;
    return FsServerDefaultsProto.newBuilder().
      setBlockSize(fs.getBlockSize()).
      setBytesPerChecksum(fs.getBytesPerChecksum()).
      setWritePacketSize(fs.getWritePacketSize()).setReplication(fs.getReplication()).setFileBufferSize(fs.getFileBufferSize()).build();
  }
  
  public static FsPermissionProto convert(FsPermission p) {
    if (p == null) return null;
    return FsPermissionProto.newBuilder().setPerm(p.toShort()).build();
  }
  
  public static FsPermission convert(FsPermissionProto p) {
    if (p == null) return null;
    return new FsPermission((short)p.getPerm());
  }
  
  
  // The creatFlag field in PB is a bitmask whose values are the same a the 
  // emum values of CreateFlag
  public static int convertCreateFlag(EnumSetWritable<CreateFlag> flag) {
    int value = 0;
    if (flag.contains(CreateFlag.APPEND)) {
      value |= CreateFlagProto.APPEND.getNumber();
    }
    if (flag.contains(CreateFlag.CREATE)) {
      value |= CreateFlagProto.CREATE.getNumber();
    }
    if (flag.contains(CreateFlag.OVERWRITE)) {
      value |= CreateFlagProto.OVERWRITE.getNumber();
    }
    return value;
  }
  
  public static EnumSetWritable<CreateFlag> convert(int flag) {
    EnumSet<CreateFlag> result = 
       EnumSet.noneOf(CreateFlag.class);   
    if ((flag & CreateFlagProto.APPEND_VALUE) == CreateFlagProto.APPEND_VALUE) {
      result.add(CreateFlag.APPEND);
    }
    if ((flag & CreateFlagProto.CREATE_VALUE) == CreateFlagProto.CREATE_VALUE) {
      result.add(CreateFlag.CREATE);
    }
    if ((flag & CreateFlagProto.OVERWRITE_VALUE) 
        == CreateFlagProto.OVERWRITE_VALUE) {
      result.add(CreateFlag.OVERWRITE);
    }
    return new EnumSetWritable<CreateFlag>(result);
  }
  
  
  public static HdfsFileStatus convert(HdfsFileStatusProto fs) {
    if (fs == null)
      return null;
    return new HdfsLocatedFileStatus(
        fs.getLength(), fs.getFileType().equals(FileType.IS_DIR), 
        fs.getBlockReplication(), fs.getBlocksize(),
        fs.getModificationTime(), fs.getAccessTime(),
        PBHelper.convert(fs.getPermission()), fs.getOwner(), fs.getGroup(), 
        fs.getFileType().equals(FileType.IS_SYMLINK) ? 
            fs.getSymlink().toByteArray() : null,
        fs.getPath().toByteArray(),
        fs.hasLocations() ? PBHelper.convert(fs.getLocations()) : null);
  }

  public static HdfsFileStatusProto convert(HdfsFileStatus fs) {
    if (fs == null)
      return null;
    FileType fType = FileType.IS_FILE;
    if (fs.isDir()) {
      fType = FileType.IS_DIR;
    } else if (fs.isSymlink()) {
      fType = FileType.IS_SYMLINK;
    }

    HdfsFileStatusProto.Builder builder = 
     HdfsFileStatusProto.newBuilder().
      setLength(fs.getLen()).
      setFileType(fType).
      setBlockReplication(fs.getReplication()).
      setBlocksize(fs.getBlockSize()).
      setModificationTime(fs.getModificationTime()).
      setAccessTime(fs.getAccessTime()).
      setPermission(PBHelper.convert(fs.getPermission())).
      setOwner(fs.getOwner()).
      setGroup(fs.getGroup()).
      setPath(ByteString.copyFrom(fs.getLocalNameInBytes()));
    if (fs.isSymlink())  {
      builder.setSymlink(ByteString.copyFrom(fs.getSymlinkInBytes()));
    }
    if (fs instanceof HdfsLocatedFileStatus) {
      LocatedBlocks locations = ((HdfsLocatedFileStatus)fs).getBlockLocations();
      if (locations != null) {
        builder.setLocations(PBHelper.convert(locations));
      }
    }
    return builder.build();
  }
  
  public static HdfsFileStatusProto[] convert(HdfsFileStatus[] fs) {
    if (fs == null) return null;
    final int len = fs.length;
    HdfsFileStatusProto[] result = new HdfsFileStatusProto[len];
    for (int i = 0; i < len; ++i) {
      result[i] = PBHelper.convert(fs[i]);
    }
    return result;
  }
  
  public static HdfsFileStatus[] convert(HdfsFileStatusProto[] fs) {
    if (fs == null) return null;
    final int len = fs.length;
    HdfsFileStatus[] result = new HdfsFileStatus[len];
    for (int i = 0; i < len; ++i) {
      result[i] = PBHelper.convert(fs[i]);
    }
    return result;
  }
  
  public static DirectoryListing convert(DirectoryListingProto dl) {
    if (dl == null)
      return null;
    List<HdfsFileStatusProto> partList =  dl.getPartialListingList();
    return new DirectoryListing( 
        partList.isEmpty() ? new HdfsLocatedFileStatus[0] 
          : PBHelper.convert(
              partList.toArray(new HdfsFileStatusProto[partList.size()])),
        dl.getRemainingEntries());
  }

  public static DirectoryListingProto convert(DirectoryListing d) {
    if (d == null)
      return null;
    return DirectoryListingProto.newBuilder().
        addAllPartialListing(Arrays.asList(
            PBHelper.convert(d.getPartialListing()))).
        setRemainingEntries(d.getRemainingEntries()).
        build();
  }

  public static long[] convert(GetFsStatsResponseProto res) {
    long[] result = new long[6];
    result[ClientProtocol.GET_STATS_CAPACITY_IDX] = res.getCapacity();
    result[ClientProtocol.GET_STATS_USED_IDX] = res.getUsed();
    result[ClientProtocol.GET_STATS_REMAINING_IDX] = res.getRemaining();
    result[ClientProtocol.GET_STATS_UNDER_REPLICATED_IDX] = res.getUnderReplicated();
    result[ClientProtocol.GET_STATS_CORRUPT_BLOCKS_IDX] = res.getCorruptBlocks();
    result[ClientProtocol.GET_STATS_MISSING_BLOCKS_IDX] = res.getMissingBlocks();
    return result;
  }
  
  public static GetFsStatsResponseProto convert(long[] fsStats) {
    GetFsStatsResponseProto.Builder result = GetFsStatsResponseProto
        .newBuilder();
    if (fsStats.length >= ClientProtocol.GET_STATS_CAPACITY_IDX + 1)
      result.setCapacity(fsStats[ClientProtocol.GET_STATS_CAPACITY_IDX]);
    if (fsStats.length >= ClientProtocol.GET_STATS_USED_IDX + 1)
      result.setUsed(fsStats[ClientProtocol.GET_STATS_USED_IDX]);
    if (fsStats.length >= ClientProtocol.GET_STATS_REMAINING_IDX + 1)
      result.setRemaining(fsStats[ClientProtocol.GET_STATS_REMAINING_IDX]);
    if (fsStats.length >= ClientProtocol.GET_STATS_UNDER_REPLICATED_IDX + 1)
      result.setUnderReplicated(
              fsStats[ClientProtocol.GET_STATS_UNDER_REPLICATED_IDX]);
    if (fsStats.length >= ClientProtocol.GET_STATS_CORRUPT_BLOCKS_IDX + 1)
      result.setCorruptBlocks(
          fsStats[ClientProtocol.GET_STATS_CORRUPT_BLOCKS_IDX]);
    if (fsStats.length >= ClientProtocol.GET_STATS_MISSING_BLOCKS_IDX + 1)
      result.setMissingBlocks(
          fsStats[ClientProtocol.GET_STATS_MISSING_BLOCKS_IDX]);
    return result.build();
  }
  
  public static DatanodeReportTypeProto
    convert(DatanodeReportType t) {
    switch (t) {
    case ALL: return DatanodeReportTypeProto.ALL;
    case LIVE: return DatanodeReportTypeProto.LIVE;
    case DEAD: return DatanodeReportTypeProto.DEAD;
    default: 
      throw new IllegalArgumentException("Unexpected data type report:" + t);
    }
  }
  
  public static DatanodeReportType 
    convert(DatanodeReportTypeProto t) {
    switch (t) {
    case ALL: return DatanodeReportType.ALL;
    case LIVE: return DatanodeReportType.LIVE;
    case DEAD: return DatanodeReportType.DEAD;
    default: 
      throw new IllegalArgumentException("Unexpected data type report:" + t);
    }
  }

  public static SafeModeActionProto convert(
      SafeModeAction a) {
    switch (a) {
    case SAFEMODE_LEAVE:
      return SafeModeActionProto.SAFEMODE_LEAVE;
    case SAFEMODE_ENTER:
      return SafeModeActionProto.SAFEMODE_ENTER;
    case SAFEMODE_GET:
      return SafeModeActionProto.SAFEMODE_GET;
    default:
      throw new IllegalArgumentException("Unexpected SafeModeAction :" + a);
    }
  }
  
  public static SafeModeAction convert(
      ClientNamenodeProtocolProtos.SafeModeActionProto a) {
    switch (a) {
    case SAFEMODE_LEAVE:
      return SafeModeAction.SAFEMODE_LEAVE;
    case SAFEMODE_ENTER:
      return SafeModeAction.SAFEMODE_ENTER;
    case SAFEMODE_GET:
      return SafeModeAction.SAFEMODE_GET;
    default:
      throw new IllegalArgumentException("Unexpected SafeModeAction :" + a);
    }
  }
  
  public static UpgradeActionProto convert(
      UpgradeAction a) {
    switch (a) {
    case GET_STATUS:
      return UpgradeActionProto.GET_STATUS;
    case DETAILED_STATUS:
      return UpgradeActionProto.DETAILED_STATUS;
    case FORCE_PROCEED:
      return UpgradeActionProto.FORCE_PROCEED;
    default:
      throw new IllegalArgumentException("Unexpected UpgradeAction :" + a);
    }
  }
  
  
  public static UpgradeAction convert(
      UpgradeActionProto a) {
    switch (a) {
    case GET_STATUS:
      return UpgradeAction.GET_STATUS;
    case DETAILED_STATUS:
      return UpgradeAction.DETAILED_STATUS;
    case FORCE_PROCEED:
      return UpgradeAction.FORCE_PROCEED;
    default:
      throw new IllegalArgumentException("Unexpected UpgradeAction :" + a);
    }
  }

  public static UpgradeStatusReportProto convert(UpgradeStatusReport r) {
    if (r == null)
      return null;
    return UpgradeStatusReportProto.newBuilder()
        .setVersion(r.getVersion())
        .setUpgradeStatus(r.getUpgradeStatus())
        .setFinalized(r.isFinalized())
        .build();
  }
  
  public static UpgradeStatusReport convert(UpgradeStatusReportProto r) {
    if (r == null) return null;
    return new UpgradeStatusReport(r.getVersion(),
        (short) r.getUpgradeStatus(), r.getFinalized());
  }
  
  public static CorruptFileBlocks convert(CorruptFileBlocksProto c) {
    if (c == null)
      return null;
    List<String> fileList = c.getFilesList();
    return new CorruptFileBlocks(fileList.toArray(new String[fileList.size()]),
        c.getCookie());
  }

  public static CorruptFileBlocksProto convert(CorruptFileBlocks c) {
    if (c == null)
      return null;
    return CorruptFileBlocksProto.newBuilder().
        addAllFiles(Arrays.asList(c.getFiles())).
        setCookie(c.getCookie()).
        build();
  }
  
  public static ContentSummary convert(ContentSummaryProto cs) {
    if (cs == null) return null;
    return new ContentSummary(
      cs.getLength(), cs.getFileCount(), cs.getDirectoryCount(), cs.getQuota(),
      cs.getSpaceConsumed(), cs.getSpaceQuota());
  }
  
  public static ContentSummaryProto convert(ContentSummary cs) {
    if (cs == null) return null;
    return ContentSummaryProto.newBuilder().
        setLength(cs.getLength()).
        setFileCount(cs.getFileCount()).
        setDirectoryCount(cs.getDirectoryCount()).
        setQuota(cs.getQuota()).
        setSpaceConsumed(cs.getSpaceConsumed()).
        setSpaceQuota(cs.getSpaceQuota()).
        build();
  }

<<<<<<< HEAD
  public static DatanodeStorageProto convert(DatanodeStorage s) {
    return DatanodeStorageProto.newBuilder()
        .setState(PBHelper.convert(s.getState()))
        .setStorageID(s.getStorageID()).build();
  }

  private static StorageState convert(State state) {
    switch(state) {
    case READ_ONLY:
      return StorageState.READ_ONLY;
    case NORMAL:
    default:
      return StorageState.NORMAL;
    }
  }

  public static DatanodeStorage convert(DatanodeStorageProto s) {
    return new DatanodeStorage(s.getStorageID(), PBHelper.convert(s.getState()));
  }

  private static State convert(StorageState state) {
    switch(state) {
    case READ_ONLY:
      return DatanodeStorage.State.READ_ONLY;
    case NORMAL:
    default:
      return DatanodeStorage.State.NORMAL;
    }
  }

  public static StorageReportProto convert(StorageReport r) {
    return StorageReportProto.newBuilder()
        .setBlockPoolUsed(r.getBlockPoolUsed()).setCapacity(r.getCapacity())
        .setDfsUsed(r.getDfsUsed()).setRemaining(r.getRemaining())
        .setStorageID(r.getStorageID()).build();
=======
  public static NNHAStatusHeartbeat convert(NNHAStatusHeartbeatProto s) {
    if (s == null) return null;
    switch (s.getState()) {
    case ACTIVE:
      return new NNHAStatusHeartbeat(NNHAStatusHeartbeat.State.ACTIVE, s.getTxid());
    case STANDBY:
      return new NNHAStatusHeartbeat(NNHAStatusHeartbeat.State.STANDBY, s.getTxid());
    default:
      throw new IllegalArgumentException("Unexpected NNHAStatusHeartbeat.State:" + s.getState());
    }
  }

  public static NNHAStatusHeartbeatProto convert(NNHAStatusHeartbeat hb) {
    if (hb == null) return null;
    NNHAStatusHeartbeatProto.Builder builder =
      NNHAStatusHeartbeatProto.newBuilder();
    switch (hb.getState()) {
      case ACTIVE:
        builder.setState(NNHAStatusHeartbeatProto.State.ACTIVE);
        break;
      case STANDBY:
        builder.setState(NNHAStatusHeartbeatProto.State.STANDBY);
        break;
      default:
        throw new IllegalArgumentException("Unexpected NNHAStatusHeartbeat.State:" +
            hb.getState());
    }
    builder.setTxid(hb.getTxId());
    return builder.build();
>>>>>>> a7b9b805
  }
}<|MERGE_RESOLUTION|>--- conflicted
+++ resolved
@@ -1278,43 +1278,6 @@
         build();
   }
 
-<<<<<<< HEAD
-  public static DatanodeStorageProto convert(DatanodeStorage s) {
-    return DatanodeStorageProto.newBuilder()
-        .setState(PBHelper.convert(s.getState()))
-        .setStorageID(s.getStorageID()).build();
-  }
-
-  private static StorageState convert(State state) {
-    switch(state) {
-    case READ_ONLY:
-      return StorageState.READ_ONLY;
-    case NORMAL:
-    default:
-      return StorageState.NORMAL;
-    }
-  }
-
-  public static DatanodeStorage convert(DatanodeStorageProto s) {
-    return new DatanodeStorage(s.getStorageID(), PBHelper.convert(s.getState()));
-  }
-
-  private static State convert(StorageState state) {
-    switch(state) {
-    case READ_ONLY:
-      return DatanodeStorage.State.READ_ONLY;
-    case NORMAL:
-    default:
-      return DatanodeStorage.State.NORMAL;
-    }
-  }
-
-  public static StorageReportProto convert(StorageReport r) {
-    return StorageReportProto.newBuilder()
-        .setBlockPoolUsed(r.getBlockPoolUsed()).setCapacity(r.getCapacity())
-        .setDfsUsed(r.getDfsUsed()).setRemaining(r.getRemaining())
-        .setStorageID(r.getStorageID()).build();
-=======
   public static NNHAStatusHeartbeat convert(NNHAStatusHeartbeatProto s) {
     if (s == null) return null;
     switch (s.getState()) {
@@ -1344,6 +1307,42 @@
     }
     builder.setTxid(hb.getTxId());
     return builder.build();
->>>>>>> a7b9b805
+  }
+
+  public static DatanodeStorageProto convert(DatanodeStorage s) {
+    return DatanodeStorageProto.newBuilder()
+        .setState(PBHelper.convert(s.getState()))
+        .setStorageID(s.getStorageID()).build();
+  }
+
+  private static StorageState convert(State state) {
+    switch(state) {
+    case READ_ONLY:
+      return StorageState.READ_ONLY;
+    case NORMAL:
+    default:
+      return StorageState.NORMAL;
+    }
+  }
+
+  public static DatanodeStorage convert(DatanodeStorageProto s) {
+    return new DatanodeStorage(s.getStorageID(), PBHelper.convert(s.getState()));
+  }
+
+  private static State convert(StorageState state) {
+    switch(state) {
+    case READ_ONLY:
+      return DatanodeStorage.State.READ_ONLY;
+    case NORMAL:
+    default:
+      return DatanodeStorage.State.NORMAL;
+    }
+  }
+
+  public static StorageReportProto convert(StorageReport r) {
+    return StorageReportProto.newBuilder()
+        .setBlockPoolUsed(r.getBlockPoolUsed()).setCapacity(r.getCapacity())
+        .setDfsUsed(r.getDfsUsed()).setRemaining(r.getRemaining())
+        .setStorageID(r.getStorageID()).build();
   }
 }